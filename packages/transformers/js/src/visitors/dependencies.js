--- conflicted
+++ resolved
@@ -24,15 +24,6 @@
 import {isURL, md5FromString, createDependencyLocation} from '@parcel/utils';
 import {hasBinding, morph} from './utils';
 
-<<<<<<< HEAD
-=======
-type Visitor = (
-  node: any,
-  {|asset: MutableAsset, ast: AST, options: PluginOptions|},
-  ancestors: Array<any>,
-) => void;
-
->>>>>>> 94fd99d5
 const serviceWorkerPattern = ['navigator', 'serviceWorker', 'register'];
 
 export default ({
@@ -170,7 +161,11 @@
     },
   },
 }: Visitors<
-  (any, {|asset: MutableAsset, options: PluginOptions|}, Array<Node>) => void,
+  (
+    any,
+    {|asset: MutableAsset, ast: AST, options: PluginOptions|},
+    Array<Node>,
+  ) => void,
 >);
 
 function isInFalsyBranch(ancestors) {
