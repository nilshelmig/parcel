--- conflicted
+++ resolved
@@ -51,16 +51,10 @@
 const THROW_TEMPLATE = template.statement<{|MODULE: StringLiteral|}, Statement>(
   '$parcel$missingModule(MODULE);',
 );
-<<<<<<< HEAD
-const THROW_TEMPLATE = template('$parcel$missingModule(MODULE)');
-const REQUIRE_RESOLVE_CALL_TEMPLATE = template('require.resolve(ID)');
-
-function assertString(v): string {
-  invariant(typeof v === 'string');
-  return v;
-}
-=======
->>>>>>> 961aa756
+const REQUIRE_RESOLVE_CALL_TEMPLATE = template.expression<
+  {|ID: StringLiteral|},
+  Expression,
+>('require.resolve(ID)');
 
 export function link({
   bundle,
@@ -451,11 +445,11 @@
             .getDependencies(mapped)
             .find(dep => dep.moduleSpecifier === source.value),
         );
-<<<<<<< HEAD
-        if (!bundleGraph.getDependencyResolution(dep)) {
+        if (!bundleGraph.getDependencyResolution(dep, bundle)) {
           // was excluded from bundling (e.g. includeNodeModules = false)
 
           if (bundle.env.outputFormat !== 'commonjs') {
+            // TODO add loc information once available
             throw new Error(
               "`require.resolve` calls for excluded assets are only supported with outputFormat = 'commonjs'",
             );
@@ -465,14 +459,11 @@
             REQUIRE_RESOLVE_CALL_TEMPLATE({ID: t.stringLiteral(source.value)}),
           );
         } else {
+          // TODO add loc information once available
           throw new Error(
-            "`require.resolve` calls for modules or assets aren't supported with scope hoisting",
+            "`require.resolve` calls for bundled modules or bundled assets aren't supported with scope hoisting",
           );
         }
-=======
-        let mod = nullthrows(bundleGraph.getDependencyResolution(dep, bundle));
-        path.replaceWith(t.valueToNode(mod.id));
->>>>>>> 961aa756
       }
     },
     VariableDeclarator: {
