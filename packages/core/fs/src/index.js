--- conflicted
+++ resolved
@@ -1,10 +1,7 @@
 // @flow strict-local
 
-<<<<<<< HEAD
 import type {FilePath} from '@parcel/types';
-=======
 import type {Readable} from 'stream';
->>>>>>> aa462f6a
 import type {FSPromise, Stats} from 'fs';
 import type {FilePath} from '@parcel/types';
 
@@ -47,25 +44,18 @@
 
 export const lstat: (path: string) => Promise<Stats> = promisify(fs.lstat);
 
-<<<<<<< HEAD
-export const exists = function(filename: FilePath): Promise<boolean> {
-=======
 export const exists = function(filePath: FilePath): Promise<boolean> {
->>>>>>> aa462f6a
   return new Promise(resolve => {
     fs.exists(filePath, resolve);
   });
 };
 
-<<<<<<< HEAD
-export const mkdirp: (path: FilePath) => Promise<void> = promisify(_mkdirp);
+export const mkdirp: (path: string) => Promise<void> = promisify(_mkdirp);
 
 export const rimraf: (
   path: FilePath,
   options?: RimrafOptions
 ) => Promise<void> = promisify(_rimraf);
-=======
-export const mkdirp: (path: string) => Promise<void> = promisify(_mkdirp);
 
 export function writeFileStream(
   filePath: FilePath,
@@ -77,5 +67,4 @@
       .on('finish', resolve)
       .on('error', reject);
   });
-}
->>>>>>> aa462f6a
+}